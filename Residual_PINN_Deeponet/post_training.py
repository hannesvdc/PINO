import json
import torch as pt
import torch.optim as optim
import matplotlib.pyplot as plt
from torch.utils.data import DataLoader, TensorDataset
import numpy as np
import argparse

from model import ConvDeepONet, PhysicsLoss
from dataset import DeepONetDataset

# PyTorch setup
pt.set_grad_enabled(True)
pt.set_default_dtype(pt.float32)
dtype = pt.float32
if pt.backends.mps.is_available():
    device = pt.device("mps")
    batch_size = 64
    batch_xy = 512
elif pt.cuda.device_count() > 0:
    device = pt.device("cuda:0")
    batch_size = 64
    batch_xy = 4096
else:
    device = pt.device("cpu")
    batch_size = 64
    batch_xy = 512

# Read the commandline arguments for beginning or restarting
parser = argparse.ArgumentParser(description="Train or resume model")
parser.add_argument('--resume', action='store_true')
args = parser.parse_args()

# Load config and data
config = json.load(open('DataConfig.json'))
data_directory = config['Data Directory']
store_directory = config['Store Directory']
forcing_dataset = DeepONetDataset(config, device, dtype)
forcing_loader = DataLoader(forcing_dataset, batch_size=batch_size, shuffle=True)
internal_dataset = TensorDataset(forcing_dataset.xy_int)
internal_loader = DataLoader(internal_dataset, batch_size=batch_xy, shuffle=True)
xy_forcing = forcing_dataset.xy_forcing
n_chunks = len(internal_loader)
grid_size = forcing_dataset.grid_points

# Load model
<<<<<<< HEAD
n_branch_conv = 5
n_branch_channels = 8
kernel_size = 7
n_branch_residual = 3
n_trunk_residual = 4
p = 100
network = ConvDeepONet(n_branch_conv, n_branch_channels, kernel_size, n_branch_residual, n_trunk_residual, p)
network.load_state_dict(pt.load(store_directory + 'pretrained_model.pth', map_location=device, weights_only=True))
=======
network = ConvDeepONet(n_branch_conv=5, n_branch_channels=8, kernel_size=7, n_branch_residual=3, n_trunk_residual=4, p=100)
if args.resume:
    checkpoint = pt.load(data_directory + 'posttraining/last_checkpoint.pth', map_location=device)
    start_epoch = checkpoint['epoch']
    network.load_state_dict(checkpoint['model_state_dict'])
else: # Start training
    start_epoch = 0
    network.load_state_dict(pt.load(store_directory + 'pretrained_model.pth', map_location=device, weights_only=True))
>>>>>>> 7330ed1f
network.to(device)
for p in network.branch_net.parameters():
    p.requires_grad = False
last_layer = network.branch_net.layers[-1]
if isinstance(last_layer, pt.nn.Linear):
    for p in last_layer.parameters():
        p.requires_grad = True

# Optimizer
optimizer = optim.Adam(filter(lambda p: p.requires_grad, network.parameters()), lr=1e-4, amsgrad=True)
if args.resume:
    optimizer.load_state_dict(checkpoint['optimizer_state_dict'])

# Physics loss
E_train = 1.0
nu = 0.3
w_int_init = 1e-8 # Start at the physics_training value
w_int_max  = 1.0
loss_fn = PhysicsLoss(E_train, nu, w_int=w_int_init, w_forcing=1.0)
pref = loss_fn.pref

# Tracking
train_losses = []
train_grads = []
train_counter = []
physics_losses = []
physics_weights = []
forcing_losses = []
disp_x = []
disp_y = []
xy_empty = pt.empty((0, 2), device=device, dtype=dtype)

def getGradient():
    return pt.norm(pt.cat([p.grad.view(-1) for p in network.parameters() if p.grad is not None]))
def posttrain(epoch):
    network.train()
    clip_level = 5.0

    for f_batch_idx, f_batch in enumerate(forcing_loader):
        optimizer.zero_grad()

        with pt.no_grad():
            g_x = f_batch[:, :grid_size]
            g_y = f_batch[:, grid_size:]
            J, _ = loss_fn.grads_and_hess(network, f_batch, xy_forcing, needsHessian=False)
            u_x = J[:,:,0,0];  u_y = J[:,:,0,1]
            v_x = J[:,:,1,0];  v_y = J[:,:,1,1]

            # raw traction residuals (no weights, no squares, *plane-stress prefactor*)
            tx = (pref * (u_x + nu * v_y) + g_x).abs().mean().item()
            ty = (pref * ((1-nu)/2)*(u_y+v_x) + g_y).abs().mean().item()
            disp_x.append(tx)
            disp_y.append(ty)
            print(f"\n⟨|s_xx+g_x|⟩={tx:.3e}   ⟨|s_xy+g_y|⟩={ty:.3e}")

        # Forcing loss
        loss_forcing = loss_fn(network, f_batch, xy_empty, xy_forcing)
        loss_forcing.backward()
        forcing_losses.append(loss_forcing.item())

        # Physics loss
        physics_loss = 0.0
        for (xy_batch,) in internal_loader:
            loss_int = loss_fn(network, f_batch, xy_batch, xy_empty) / n_chunks
            loss_int.backward()
            physics_loss += loss_int.item()

        # Step optimizer and scheduler
        pt.nn.utils.clip_grad_norm_(network.parameters(), max_norm=clip_level)
        grad = getGradient()
        optimizer.step()

        # Some housekeeping
        total = loss_forcing.item() + physics_loss
        physics_losses.append(physics_loss)
        physics_weights.append(loss_fn.w_int)
        print('Train Epoch: {} [{}/{} ({:.0f}%)] \tForcing Loss: {:.4E} (w = {:.1E}) \tPhysics Loss: {:.4E} (w = {:.1E}) \tLoss Gradient: {:.4E} \tlr: {:.2E}'.format(
                        epoch, f_batch_idx * len(f_batch), len(forcing_dataset),
                        100. * f_batch_idx / len(forcing_loader), loss_forcing.item(), loss_fn.w_forcing, physics_loss, loss_fn.w_int, grad, optimizer.param_groups[0]['lr']))

        train_losses.append(total)
        train_grads.append(grad.cpu().item())
        train_counter.append(epoch + f_batch_idx / len(forcing_loader))

    # Store this epoch
    checkpoint = {
        'epoch': epoch,
        'model_state_dict': network.state_dict(),
        'optimizer_state_dict': optimizer.state_dict(),
        'physics_loss': physics_loss,
        'forcing_loss': loss_forcing.item(),
        'total_loss': total,
        'w_forcing': loss_fn.w_forcing,
        'w_int': loss_fn.w_int,
    }
    pt.save(checkpoint, data_directory + f'posttraining/checkpoint_{epoch}.pth')
    pt.save(checkpoint, data_directory + f'posttraining/last_checkpoint.pth')

# Main loop
<<<<<<< HEAD
n_epochs = 300
for epoch in range(1, n_epochs + 1):
=======
n_epochs = 500
for epoch in range(start_epoch+1, n_epochs + 1):
>>>>>>> 7330ed1f
    # Exponentially ramp w_int from init to max
    w_int = w_int_init * (w_int_max / w_int_init) ** (epoch / n_epochs)
    loss_fn.setWeights(w_int=w_int, w_forcing=1.0)
    print(f"\n>>> Epoch {epoch:3d} | w_int = {w_int:.2e}")
    posttrain(epoch)

# Save all loss and mean-displacement arrays
np.save(store_directory + "physics_losses.npy", np.array(physics_losses))
np.save(store_directory + "forcing_losses.npy", np.array(forcing_losses))
np.save(store_directory + "disp_x.npy", np.array(disp_x))
np.save(store_directory + "disp_y.npy", np.array(disp_y))
np.save(store_directory + "epochs.npy", np.array(train_counter))
np.save(store_directory + "physics_weights.npy", np.array(physics_weights))

# Plot
plt.figure()
plt.semilogy(train_counter, train_losses, label="Loss", alpha=0.6)
plt.semilogy(train_counter, train_grads, label="Gradient Norm", alpha=0.6)
plt.xlabel("Epoch")
plt.ylabel("Loss / Gradient")
plt.legend()
plt.title("Determining the Optimal Physics Weights")
plt.tight_layout()
plt.show()<|MERGE_RESOLUTION|>--- conflicted
+++ resolved
@@ -44,16 +44,6 @@
 grid_size = forcing_dataset.grid_points
 
 # Load model
-<<<<<<< HEAD
-n_branch_conv = 5
-n_branch_channels = 8
-kernel_size = 7
-n_branch_residual = 3
-n_trunk_residual = 4
-p = 100
-network = ConvDeepONet(n_branch_conv, n_branch_channels, kernel_size, n_branch_residual, n_trunk_residual, p)
-network.load_state_dict(pt.load(store_directory + 'pretrained_model.pth', map_location=device, weights_only=True))
-=======
 network = ConvDeepONet(n_branch_conv=5, n_branch_channels=8, kernel_size=7, n_branch_residual=3, n_trunk_residual=4, p=100)
 if args.resume:
     checkpoint = pt.load(data_directory + 'posttraining/last_checkpoint.pth', map_location=device)
@@ -62,7 +52,6 @@
 else: # Start training
     start_epoch = 0
     network.load_state_dict(pt.load(store_directory + 'pretrained_model.pth', map_location=device, weights_only=True))
->>>>>>> 7330ed1f
 network.to(device)
 for p in network.branch_net.parameters():
     p.requires_grad = False
@@ -162,13 +151,8 @@
     pt.save(checkpoint, data_directory + f'posttraining/last_checkpoint.pth')
 
 # Main loop
-<<<<<<< HEAD
 n_epochs = 300
-for epoch in range(1, n_epochs + 1):
-=======
-n_epochs = 500
 for epoch in range(start_epoch+1, n_epochs + 1):
->>>>>>> 7330ed1f
     # Exponentially ramp w_int from init to max
     w_int = w_int_init * (w_int_max / w_int_init) ** (epoch / n_epochs)
     loss_fn.setWeights(w_int=w_int, w_forcing=1.0)
